[tool.poetry]
name = "TEMPLATE"
version = "0.1.0"
description = "Project description."
authors = ["My Name <me@myself.com>"]

[tool.poetry.dependencies]
python = "^3.7"
apispec = "*"
aws-xray-sdk = "*"
boto3 = "*"
factory-boy = "*"
faker = "*"
flask = "*"
flask-cors = "*"
flask-jwt-extended = "*"
flask-migrate = "*"
flask-script = "*"
flask-smorest = "*"
flask-sqlalchemy = "*"
jetkit-flask = "==8.0.0"
marshmallow = "*"
marshmallow-enum = "*"
marshmallow-sqlalchemy = "*"
nplusone = "*"
psycopg2-binary = "*"
aurora-data-api = "*"
sqlalchemy-aurora-data-api = "*"
sqlalchemy = "*"
python-dateutil = "==2.8.0"
requests = "*"

[tool.poetry.dev-dependencies]
bento-cli = "*"
black = "^19.3b0"
cfn-lint = "*"
flake8 = "*"
mypy = "*"
pre-commit = "1.18.3"
pytest = "*"
pytest-factoryboy = "*"
pytest-flask-sqlalchemy = "*"
pytest-postgresql = "*"
pytest-xdist = "*"
<<<<<<< HEAD

[tool.poetry.extras]
doc = ["sphinx", "sphinx-autodoc-typehints", "sphinx-rtd-theme"]
=======
sphinx = "*"
sphinx-autodoc-typehints = "*"
sphinx-rtd-theme = "*"
flake8-docstrings = "^1.5.0"
>>>>>>> a54635b0

[build-system]
requires = ["poetry>=0.12"]
build-backend = "poetry.masonry.api"<|MERGE_RESOLUTION|>--- conflicted
+++ resolved
@@ -5,7 +5,7 @@
 authors = ["My Name <me@myself.com>"]
 
 [tool.poetry.dependencies]
-python = "^3.7"
+python = "~3.7"
 apispec = "*"
 aws-xray-sdk = "*"
 boto3 = "*"
@@ -35,6 +35,7 @@
 black = "^19.3b0"
 cfn-lint = "*"
 flake8 = "*"
+flake8-docstrings = "^1.5.0"
 mypy = "*"
 pre-commit = "1.18.3"
 pytest = "*"
@@ -42,16 +43,9 @@
 pytest-flask-sqlalchemy = "*"
 pytest-postgresql = "*"
 pytest-xdist = "*"
-<<<<<<< HEAD
 
 [tool.poetry.extras]
 doc = ["sphinx", "sphinx-autodoc-typehints", "sphinx-rtd-theme"]
-=======
-sphinx = "*"
-sphinx-autodoc-typehints = "*"
-sphinx-rtd-theme = "*"
-flake8-docstrings = "^1.5.0"
->>>>>>> a54635b0
 
 [build-system]
 requires = ["poetry>=0.12"]
