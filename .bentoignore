--- conflicted
+++ resolved
@@ -33,11 +33,7 @@
 :include .gitignore
 
 # ignore virtualenv
-<<<<<<< HEAD
-.venv/
-=======
 .venv/
 
 # Ignore node_modules
-node_modules/
->>>>>>> 02f0cba2
+node_modules/